#+TITLE: ob-ipython 2.0 in scimax
#+DATE:  <2018-02-11 Sun>

* Updates to ipython in scimax

Scimax has used a forked version ob-ipython for a long time. The upstream version has improved a lot over the last year, and is nicer than my forked version, especially for asynchronous blocks. So.... recently I have been working to integrate the upstream version and replace my forked version. Well, mostly. I have specific things I want in org-mode/ipython integration that aren't built in to ob-ipython, and aren't customizable either. So, my new integration still monkey patches quite a few ob-ipython functions.

The new update is in two files: [[./scimax-ob.el]], which contains pretty general functions for all org babel src blocks I think, and [[./scimax-org-babel-ipython-upstream.el]] which contains monkey-patches on ob-ipython, and additional features.

This document shows the new features.

I am anticipating deprecating the old ob-ipython fork, but I have no idea how many people use it, and have no issue with it, so I have added an ob-ipython-upstream submodule, and started a new scimax-org-babel-ipython-upstream.el library that is independent of the old one.

** Basic output

Source blocks usually differentiate between results that are output and value. This has rarely made sense for how I use org-mode. I usually print things and want outputs. A new feature for scimax users is the execution count, which shows you the counter for when the cell was executed. This shows as comment, so it won't appear in exported content. If you don't like the count, you can turn it off with

#+BEGIN_SRC emacs-lisp
(setq ob-ipython-suppress-execution-count nil)
#+END_SRC

Anything you print will show in the results, and the last value will also show. Printed output comes first.

#+BEGIN_SRC ipython
a = 55
print(5)
a + 5
#+END_SRC

#+RESULTS:
:RESULTS:
# Out[1]:
# output
: 5
# text/plain
: 60
:END:

Ipython can have many kinds of output. The =# text/plain= line in the output tells you what kind of output this is. Later we will see how to filter these. If you don't like these lines, turn them off like this.

#+BEGIN_SRC emacs-lisp
(setq ob-ipython-show-mime-types nil)
#+END_SRC


#+BEGIN_SRC ipython
a = 55
print(5)
a
#+END_SRC

#+RESULTS:
:RESULTS:
# Out[8]:
# output
5

# text/plain
: 55
:END:


** Multiple inline figures and output

The output really shines with printed output and figures. In the upstream ob-ipython you cannot do both, and it only shows one figure. We get everything with scimax, including all the outputs. You can also filter the outputs to only show what you want.

#+BEGIN_SRC ipython
%matplotlib inline
import matplotlib.pyplot as plt
import numpy as np

t = np.linspace(0, 20 * np.pi, 350)
x = np.exp(-0.1 * t) * np.sin(t)
y = np.exp(-0.1 * t) * np.cos(t)

plt.plot(x, y)
plt.axis('equal')

plt.figure()
plt.plot(y, x)

plt.axis('equal')

print('Length of t = {}'.format(len(t)))
print('x .dot. y = {}'.format(x @ y))
#+END_SRC

#+RESULTS:
:RESULTS:
# Out[2]:
# output
: Length of t = 350
: x .dot. y = 1.3598389888491538
# text/plain
: <matplotlib.figure.Figure at 0x10453c048>

# image/png
[[file:./obipy-resources/94020sJV.png]]


# text/plain
: <matplotlib.figure.Figure at 0x102166828>

# image/png
[[file:./obipy-resources/940205Tb.png]]
:END:

** Fine tune the output

By default we get all the outputs from the kernel. Here we get plain text, an image and a LaTeX reprentation.

#+BEGIN_SRC ipython
from sympy import *
init_printing()
x, y, z = symbols('x y z')

Integral(sqrt(1 / x), x)
#+END_SRC

#+RESULTS:
:RESULTS:
# Out[3]:
# text/plain
#+BEGIN_EXAMPLE
  ⌠
  ⎮     ___
  ⎮    ╱ 1
  ⎮   ╱  ─  dx
  ⎮ ╲╱   x
  ⌡
#+END_EXAMPLE

# image/png
[[file:./obipy-resources/94020Geh.png]]

# text/latex
#+BEGIN_EXPORT latex
$$\int \sqrt{\frac{1}{x}}\, dx$$
#+END_EXPORT
:END:

You can choose to display in the src block header by specifying which mime-type to display (that is one reason I added it to the output).

#+BEGIN_SRC ipython :display image/png
Integral(sqrt(1/x), x)
#+END_SRC

#+RESULTS:
:RESULTS:
# Out[4]:
# image/png
[[file:./obipy-resources/94020Ton.png]]
:END:

I have not added an exclude feature, but it would not be hard to. Unfortunately, it is not yet possible to control the order these come out in, or to do things like add captions or size information to the images.

** Exceptions are better

By default we capture exceptions in results. I like that because for notes, it is nice to show what happens, and I find it less disruptive while working to not have windows opening and closing.

#+BEGIN_SRC ipython
print(1 / 0)
#+END_SRC

#+RESULTS:
:RESULTS:
# Out[5]:
# output
: ZeroDivisionErrorTraceback (most recent call last)
: <ipython-input-5-3ec96714f820> in <module>()
: ----> 1 print(1 / 0)
: ZeroDivisionError: division by zero
:END:

If you like an exception buffer, set this variable like this:

#+BEGIN_SRC emacs-lisp
(setq ob-ipython-exception-results nil)
#+END_SRC

Even this is better, press q to jump to the offending line in your src block. This does not work right when you run in async mode.

#+BEGIN_SRC ipython

print(1 / 0)

#+END_SRC

** Easy async

You can use an :async header to run a block asynchronously. That means it runs in the background and you can keep using emacs! You can mix and match async blocks in a document. I simplified how this is done compared to upstream; in my version just putting :async in the header (with no argument) makes it run asynchronously.

#+BEGIN_SRC ipython :async
import time

for i in range(4):
    print(i)
    time.sleep(4)

# keep on working!
print('done')
#+END_SRC

#+RESULTS:
:RESULTS:
# Out[6]:
# output
: 0
: 1
: 2
: 3
: done
:END:

You will see another buffer pop up with intermediate results, and they will be put back in the results when it is done.

** Jupyter-like keybindings in src-blocks

Jupyter notebooks have some nice key bindings, like all the variations of modified-return that do different things. When your cursor is in an ipython block, these bindings are active. They are not active outside of ipython code blocks. See this [[http://endlessparentheses.com/define-context-aware-keys-in-emacs.html][magical post]] for how that is possible!

#+caption: Commands to execute blocks.
| Ctrl-<return>       | run current block                                          |
| Shift-<return>      | run current block and go to next one, create one if needed |
| Meta-<return>       | run all blocks to point                                    |
| super-<return>      | restart ipython and run block                              |
| Meta-super-<return> | restart ipython and run all blocks to point                |
| H-<return>          | restart ipython and run all blocks in buffer               |

Note you can put :restart in the src block header and ipython will restart every time you run that block. This is helpful when developing libraries, as it forces the library to be reloaded every time you run the block.

#+caption: Commands to insert/split blocks
| H-=         | insert src-block above current block               |
| C-u hyper-= | insert src-block below current block               |
| H--         | split current block at point, point in upper block |
| C-u H--     | split current block at point, point in lower block |

#+caption: Commands to manipulate blocks
| H-e   | Edit the src block header in the minibuffer                      |
| H-w   | Kill the current block                                           |
| H-n   | Copy the current block                                           |
| H-c   | Clone the current block (make a copy of it below the current one |
| H-m   | Merge blocks in the selected region                              |
| s-w   | Move current block before the previous one                       |
| s-s   | Move current block below the next one                            |
| H-l   | Clear results from the block                                     |
| H-s-l | Clear all results in buffer                                      |

#+caption: Commands to navigate blocks
| s-i   | Jump to previous block                 |
| s-k   | Jump to next block                     |
| H-q   | Jump to a visible block with avy       |
| H-s-q | Jump to a block in the buffer with ivy |

#+caption: Miscellaneous
| H-/ | get help about thing at point (ob-ipython-inspect) |
| H-r | switch to session REPL                             |
| H-k | Kill the kernel                                    |

I should note that ob-ipython-inspect works in the org-buffer! Completion does not work in org yet, you have to be in the special edit buffer.

I am not 100% committed to all these bindings. I need to use them a while to see what works.

Can't remember all these bindings? Me neither. Checkout M-x scimax-obi/body (bound to H-s) for a nice hydra. The hydra key-bindings don't match the ones in the tables above; I am not sure that makes sense. It would add keystrokes, but it would also be a good reminder of the bindings.

These keybindings are relatively easy to customize. The are stored as cons cells in

#+BEGIN_SRC emacs-lisp
ob-ipython-key-bindings
#+END_SRC

#+RESULTS:
| C-<return>   | function | org-ctrl-c-ctrl-c                               |
| S-<return>   | function | scimax-execute-and-next-block                   |
| M-<return>   | function | scimax-execute-to-point                         |
| s-<return>   | function | scimax-ob-ipython-restart-kernel-execute-block  |
| M-s-<return> | function | scimax-restart-ipython-and-execute-to-point     |
| H-<return>   | function | scimax-ob-ipython-restart-kernel-execute-buffer |
| H-k          | function | scimax-ob-ipython-kill-kernel                   |
| H-r          | function | org-babel-switch-to-session                     |
| s-i          | function | org-babel-previous-src-block                    |
| s-k          | function | org-babel-next-src-block                        |
| H-q          | function | scimax-jump-to-visible-block                    |
| H-s-q        | function | scimax-jump-to-block                            |
| H-=          | function | scimax-insert-src-block                         |
| H--          | function | scimax-split-src-block                          |
| H-n          | function | scimax-ob-copy-block-and-results                |
| H-w          | function | scimax-ob-kill-block-and-results                |
| H-c          | function | scimax-ob-clone-block                           |
| s-w          | function | scimax-ob-move-src-block-up                     |
| s-s          | function | scimax-ob-move-src-block-down                   |
| H-l          | function | org-babel-remove-result                         |
| H-s-l        | function | scimax-ob-clear-all-results                     |
| H-m          | function | scimax-merge-ipython-blocks                     |
| H-e          | function | scimax-ob-edit-header                           |
| H-/          | function | ob-ipython-inspect                              |
| H-s          | function | scimax-obi/body                                 |

You can define/change any binding you want like this. They are only active in ipython src blocks.

#+BEGIN_SRC emacs-lisp
(scimax-define-src-key ipython "H-/" #'some-command)
#+END_SRC

** Unique kernel per org file is default

By default, each org file gets a unique kernel. I am sure there is a use case for every buffer sharing one kernel, but it is too confusing for me, and too prone to errors where one buffer changes a variable that affects others. So, if you want src blocks in different buffers to share kernels, you have to manually specify the kernel in the header, or use this for the original behavior.

#+BEGIN_SRC emacs-lisp
(setq ob-ipython-buffer-unique-kernel nil)
#+END_SRC

** Multiple sessions in one org file
   :PROPERTIES:
   :ID:       74f0669a-6322-4511-8b6f-fbeea6bd7821
   :END:

Here we use a properties drawer in two different headlines to have different sessions open in the same org file. Of course, you can manually define the :session in src blocks, but using a header like this:

 #+BEGIN_EXAMPLE
   :PROPERTIES:
   :header-args:ipython: :session session-1
   :END:
 #+END_EXAMPLE

 means that you don't have to type that on every block. That is helpful, since if you forget the block will use the default buffer kernel. This shows I am currently running four kernels. See this [[https://github.com/jkitchin/scimax/issues/114#issuecomment-365317473][comment]] for an example of multiple remote sessions. 

 #+BEGIN_SRC emacs-lisp
(ob-ipython--get-kernel-processes)
 #+END_SRC

 #+RESULTS:
 : ((session-2 . kernel-session-2) (session-1 . kernel-session-1) (8f516355ee6cee60cbbb1e018eee2db1 . kernel-8f516355ee6cee60cbbb1e018eee2db1) (ipython . kernel-ipython))

*** Session 1
    :PROPERTIES:
    :header-args:ipython: :session session-1
    :END:

 Every block under this header will use the kernel associated with session-1. Here we just look at what ports are being used.

  #+BEGIN_SRC ipython
%connect_info
  #+END_SRC

  #+RESULTS:
  :RESULTS:
  # Out[6]:
  # output
  {
    "shell_port": 57257,
    "iopub_port": 60990,
    "stdin_port": 37898,
    "control_port": 42607,
    "hb_port": 55863,
    "ip": "127.0.0.1",
    "key": "26515aec-de8fd6f55cf49bf8b1f38f3c",
    "transport": "tcp",
    "signature_scheme": "hmac-sha256",
    "kernel_name": ""
  }

  Paste the above JSON into a file, and connect with:
      $> jupyter <app> --existing <file>
  or, if you are local, you can connect with just:
      $> jupyter <app> --existing emacs-session-1.json
  or even just:
      $> jupyter <app> --existing
  if this is the most recent Jupyter kernel you have started.
  :END:

*** Session 2
    :PROPERTIES:
    :header-args:ipython: :session session-2
    :END:

 Every block in this heading will use the kernel associated with session-2. You can see here it uses different ports than session-1 does. They are both running at the same time though.

  #+BEGIN_SRC ipython
%connect_info
  #+END_SRC

  #+RESULTS:
  :RESULTS:
  # Out[1]:
  # output
  {
    "shell_port": 46039,
    "iopub_port": 41366,
    "stdin_port": 46391,
    "control_port": 42453,
    "hb_port": 54666,
    "ip": "127.0.0.1",
    "key": "580f8b50-4b846ca056cbe83b8027ddbe",
    "transport": "tcp",
    "signature_scheme": "hmac-sha256",
    "kernel_name": ""
  }

  Paste the above JSON into a file, and connect with:
      $> jupyter <app> --existing <file>
  or, if you are local, you can connect with just:
      $> jupyter <app> --existing emacs-session-2.json
  or even just:
      $> jupyter <app> --existing
  if this is the most recent Jupyter kernel you have started.
  :END:


** Customizing outputs

ipython/org-mode really shines when you start leveraging rich outputs from Ipython. A new feature I have added is that you can write your own functions to customize the output.

This variable maps mime-types to formatting functions. You can add new mime-types to this, or redefine the formatting functions if you don't like the way the work.

#+BEGIN_SRC emacs-lisp
(append '(("mime-type" "formatting function"))
	'(hline)
	(loop for (mime-type . func) in ob-ipython-mime-formatters
	      collect (list mime-type func)))
#+END_SRC

#+RESULTS:
| mime-type              | formatting function                      |
|------------------------+------------------------------------------|
| text/plain             | ob-ipython-format-text/plain             |
| text/html              | ob-ipython-format-text/html              |
| text/latex             | ob-ipython-format-text/latex             |
| text/org               | ob-ipython-format-text/org               |
| image/png              | ob-ipython-format-image/png              |
| image/svg+xml          | ob-ipython-format-image/svg+xml          |
| application/javascript | ob-ipython-format-application/javascript |
| default                | ob-ipython-format-default                |
| output                 | ob-ipython-format-output                 |

You can set these to whatever you want, and add new ones for new mimetypes.

*** Better representations of Polynomial objects

Most python objects have a __str__ or __repr__ method defined that display them when printed. For example, here is a Polynomial from numpy with it's default representation.

#+BEGIN_SRC ipython
import numpy as np
p = np.polynomial.Polynomial([1, 2, 3])
p
#+END_SRC

#+RESULTS:
:RESULTS:
# Out[7]:

# text/plain
: Polynomial([ 1.,  2.,  3.], [-1,  1], [-1,  1])
:END:

Let's change this to get a LaTeX representation (adapted from https://github.com/jupyter/ngcm-tutorial/blob/master/Part-1/IPython%20Kernel/Custom%20Display%20Logic.ipynb). We will do this on the Ipython side of output customization where we register a formatting function for a specific type in IPython.

#+BEGIN_SRC ipython :display text/latex
def poly_to_latex(p):
    terms = ['%.2g' % p.coef[0]]
    if len(p) > 1:
        term = 'x'
        c = p.coef[1]
        if c != 1:
            term = ('%.2g ' % c) + term
        terms.append(term)
    if len(p) > 2:
        for i in range(2, len(p)):
            term = 'x^%d' % i
            c = p.coef[i]
            if c != 1:
                term = ('%.2g ' % c) + term
            terms.append(term)
    px = '$P(x)=%s$' % '+'.join(terms)
    dom = r', $x \in [%.2g,\ %.2g]$' % tuple(p.domain)
    return px + dom


ip = get_ipython()
latex_f = ip.display_formatter.formatters['text/latex']
latex_f.for_type_by_name('numpy.polynomial.polynomial',
                                 'Polynomial', poly_to_latex)
#+END_SRC

#+RESULTS:
:RESULTS:
# Out[8]:
:END:

#+BEGIN_SRC ipython
p
#+END_SRC

#+RESULTS:
:RESULTS:
# Out[9]:

# text/plain
: Polynomial([ 1.,  2.,  3.], [-1,  1], [-1,  1])

# text/latex
#+BEGIN_EXPORT latex
$P(x)=1+2 x+3 x^2$, $x \in [-1,\ 1]$
#+END_EXPORT
:END:

That looks nice, but we can go one step further and define graphical outputs too.

#+BEGIN_SRC ipython
import matplotlib.pyplot as plt
from IPython.core.pylabtools import print_figure

def poly_to_png(p):
    fig, ax = plt.subplots()
    x = np.linspace(-1, 1)
    y = [p(_x) for _x in x]
    ax.plot(x, y)
    ax.set_title(poly_to_latex(p))
    ax.set_xlabel('x')
    ax.set_ylabel('P(x)')
    data = print_figure(fig, 'png')
    # We MUST close the figure, otherwise IPython's display machinery
    # will pick it up and send it as output, resulting in a double display
    plt.close(fig)
    return data


ip = get_ipython()
png_f = ip.display_formatter.formatters['image/png']
png_f.for_type_by_name('numpy.polynomial.polynomial',
                                 'Polynomial', poly_to_png)
#+END_SRC

#+RESULTS:
:RESULTS:
# Out[10]:
:END:

Now, we can easily see the formula and shape of this polynomial in a graphical form.

#+BEGIN_SRC ipython :display image/png
p
#+END_SRC

#+RESULTS:
:RESULTS:
# Out[11]:
# image/png
[[file:./obipy-resources/94020gyt.png]]
:END:

Most likely you would not put all this code into a document like this, but would instead put it in a Python library you import. The point here is to show what can be done with that, and once it is done, you get easy visualization of objects.

*** Tensorflow visualizations

In Tensorflow, we are always making computation graphs. These are usually visualized in Tensorboard. We can leverage Jupyter to show us a graphical representation instead. This is another example of registering a type in Ipython.

  #+BEGIN_SRC ipython
from graphviz import Digraph

def tf_to_dot(graph):
    "Adapted from https://blog.jakuba.net/2017/05/30/tensorflow-visualization.html"
    dot = Digraph()

    for n in g.as_graph_def().node:
        dot.node(n.name, label=n.name)

        for i in n.input:
            dot.edge(i, n.name)
    dot.format = 'svg'
    return dot.pipe().decode('utf-8')

ip = get_ipython()
svg_f = ip.display_formatter.formatters['image/svg+xml']
svg_f.for_type_by_name('tensorflow.python.framework.ops',
                       'Graph', tf_to_dot)
  #+END_SRC

  #+RESULTS:
  :RESULTS:
  # Out[12]:
  :END:

  #+BEGIN_SRC ipython
import tensorflow as tf

g = tf.Graph()

with g.as_default():
    a = tf.placeholder(tf.float32, name="a")
    b = tf.placeholder(tf.float32, name="b")
    c = a + b

g
  #+END_SRC

  #+RESULTS:
  :RESULTS:
  # Out[13]:

  # text/plain
  : <tensorflow.python.framework.ops.Graph at 0x10f300828>

  # image/svg
  [[file:./obipy-resources/94020t8z.svg]]
  :END:

Now we have a record of what the graph looks like. Ez peezy.

*** Bokeh

 The Jupyter notebook does really shine for JavaScript driven interactive data exploration. For now, the only option for Emacs is to open external programs for this, e.g. a matplotlib figure, or a browser. [[https://bokeh.pydata.org/en/latest/][Bokeh]] is a really interesting interactive plotting library you can use in Python, but it makes interactive html documents for viewing in a browser. Here we will adapt the outputs to show us a thumbnail and org-link to open the html file. This is yet another example of registering a type in Ipython.

 Here we modify the plain text output so that it saves an html file, and returns a link to it.

#+BEGIN_SRC ipython  :display text/org image/png :async
import IPython

class OrgFormatter(IPython.core.formatters.BaseFormatter):
    format_type = IPython.core.formatters.Unicode('text/org')
    print_method = IPython.core.formatters.ObjectName('_repr_org_')


ip = get_ipython()
ip.display_formatter.formatters['text/org'] = OrgFormatter()

from bokeh.io.saving import save
def bokeh_to_org(plt):
    fname = save(plt)
    return '[[{}]]'.format(fname)

f = ip.display_formatter.formatters['text/org']
f.for_type_by_name('bokeh.plotting.figure', 'Figure', bokeh_to_org)

from bokeh.io import export_png

def bokeh_to_png(p):
    png_filename = export_png(p)
    with open(png_filename, 'rb') as f:
        return f.read()

png_f = ip.display_formatter.formatters['image/png']
png_f.for_type_by_name('bokeh.plotting.figure', 'Figure', bokeh_to_png)

import warnings
warnings.filterwarnings("ignore")

from bokeh.io import output_file, show
from bokeh.models import ColumnDataSource, HoverTool
from bokeh.plotting import figure
from bokeh.sampledata.periodic_table import elements
from bokeh.transform import dodge, factor_cmap

periods = ["I", "II", "III", "IV", "V", "VI", "VII"]
groups = [str(x) for x in range(1, 19)]

df = elements.copy()
df["atomic mass"] = df["atomic mass"].astype(str)
df["group"] = df["group"].astype(str)
df["period"] = [periods[x-1] for x in df.period]
df = df[df.group != "-"]
df = df[df.symbol != "Lr"]
df = df[df.symbol != "Lu"]

cmap = {
    "alkali metal"         : "#a6cee3",
    "alkaline earth metal" : "#1f78b4",
    "metal"                : "#d93b43",
    "halogen"              : "#999d9a",
    "metalloid"            : "#e08d49",
    "noble gas"            : "#eaeaea",
    "nonmetal"             : "#f1d4Af",
    "transition metal"     : "#599d7A",
}

source = ColumnDataSource(df)

p = figure(title="Periodic Table (omitting LA and AC Series)", plot_width=1000, plot_height=450,
           tools="", toolbar_location=None,
           x_range=groups, y_range=list(reversed(periods)))

p.rect("group", "period", 0.95, 0.95, source=source, fill_alpha=0.6, legend="metal",
       color=factor_cmap('metal', palette=list(cmap.values()), factors=list(cmap.keys())))

text_props = {"source": source, "text_align": "left", "text_baseline": "middle"}

x = dodge("group", -0.4, range=p.x_range)

r = p.text(x=x, y="period", text="symbol", **text_props)
r.glyph.text_font_style="bold"

r = p.text(x=x, y=dodge("period", 0.3, range=p.y_range), text="atomic number", **text_props)
r.glyph.text_font_size="8pt"

r = p.text(x=x, y=dodge("period", -0.35, range=p.y_range), text="name", **text_props)
r.glyph.text_font_size="5pt"

r = p.text(x=x, y=dodge("period", -0.2, range=p.y_range), text="atomic mass", **text_props)
r.glyph.text_font_size="5pt"

p.text(x=["3", "3"], y=["VI", "VII"], text=["LA", "AC"], text_align="center", text_baseline="middle")

p.add_tools(HoverTool(tooltips = [
    ("Name", "@name"),
    ("Atomic number", "@{atomic number}"),
    ("Atomic mass", "@{atomic mass}"),
    ("Type", "@metal"),
    ("CPK color", "$color[hex, swatch]:CPK"),
    ("Electronic configuration", "@{electronic configuration}"),
]))

p.outline_line_color = None
p.grid.grid_line_color = None
p.axis.axis_line_color = None
p.axis.major_tick_line_color = None
p.axis.major_label_standoff = 0
p.legend.orientation = "horizontal"
p.legend.location ="top_center"

p
 #+END_SRC

 #+RESULTS:
 :RESULTS:
 # Out[14]:
 # image/png
 [[file:./obipy-resources/94020fGD.png]]

 # text/org
 [[/var/folders/5q/lllv2yf95hg_n6h6kjttbmdw0000gn/T/tmppcwe873d.html]]
 :END:

*** Customizing a class output with _repr_*_ methods

Adapted from http://nbviewer.jupyter.org/github/ipython/ipython/blob/6.x/examples/IPython%20Kernel/Custom%20Display%20Logic.ipynb#Custom-Mimetypes-with-_repr_mimebundle

The canonical way to make rich outputs on your own classes is to add _repr_X_ methods. Here is the example from the Jupyter tutorial listed above.

#+BEGIN_SRC ipython
import numpy as np
%matplotlib inline
import matplotlib.pyplot as plt

from IPython.core.pylabtools import print_figure
from IPython.display import Image, SVG, Math

class Gaussian(object):
    """A simple object holding data sampled from a Gaussian distribution.
    """
    def __init__(self, mean=0.0, std=1, size=1000):
        self.data = np.random.normal(mean, std, size)
        self.mean = mean
        self.std = std
        self.size = size
        # For caching plots that may be expensive to compute
        self._png_data = None

    def _figure_data(self, format):
        fig, ax = plt.subplots()
        ax.hist(self.data, bins=50)
        ax.set_title(self._repr_latex_())
        ax.set_xlim(-10.0,10.0)
        data = print_figure(fig, format)
        # We MUST close the figure, otherwise IPython's display machinery
        # will pick it up and send it as output, resulting in a double display
        plt.close(fig)
        return data

    def _repr_png_(self):
        if self._png_data is None:
            self._png_data = self._figure_data('png')
        return self._png_data

    def _repr_latex_(self):
        return r'$\mathcal{N}(\mu=%.2g, \sigma=%.2g),\ N=%d$' % (self.mean,
                                                                 self.std, self.size)
#+END_SRC

#+RESULTS:
:RESULTS:
# Out[15]:
:END:

#+BEGIN_SRC ipython
Gaussian()
#+END_SRC

#+RESULTS:
:RESULTS:
# Out[16]:

# text/plain
: <__main__.Gaussian at 0x181e2ae940>

# image/png
[[file:./obipy-resources/94020sQJ.png]]

# text/latex
#+BEGIN_EXPORT latex
$\mathcal{N}(\mu=0, \sigma=1),\ N=1000$
#+END_EXPORT
:END:

*** text/org output with _repr_mimebundle_

 We can define custom outputs for our own objects too. Here we define org and html representations of a heading object within the class. We have to define a _repr_mimebundle_ method to get 'text/org' output as it is not a predefined type in Jupyter. Alternatively, we could use the methods earlier to define formatters for these types.

 See http://nbviewer.jupyter.org/github/ipython/ipython/blob/6.x/examples/IPython%20Kernel/Custom%20Display%20Logic.ipynb#Custom-Mimetypes-with-_repr_mimebundle_ for more details.

#+BEGIN_SRC ipython
class Heading(object):
    def __init__(self, content, level=1, tags=()):
        self.content = content
        self.level = level
        self.tags = tags

    def _repr_org(self):
        s = '*' * self.level + ' ' + self.content
        if self.tags:
            s += f"  :{':'.join(self.tags)}:"
        return s

    def _repr_html(self):
        return  f"<h{self.level}>{self.content}</h{self.level}>"

    def _repr_mimebundle_(self, include, exclude, **kwargs):
        """
        repr_mimebundle should accept include, exclude and **kwargs
        """

        data = {'text/html': self._repr_html(),
                'text/org': self._repr_org()
                }
        if include:
            data = {k:v for (k,v) in data.items() if k in include}
        if exclude:
            data = {k:v for (k,v) in data.items() if k not in exclude}
        return data
#+END_SRC

 #+RESULTS:
 :RESULTS:
 # Out[17]:
 :END:

 Now, you can construct headings in iPython, and get different outputs that might be suitable for different purposes.

#+BEGIN_SRC ipython
Heading('A level 4 headline', level=4, tags=['example'])
#+END_SRC

#+RESULTS:
:RESULTS:
# Out[24]:
#+BEGIN_EXPORT html
<h4>A level 4 headline</h4>
#+END_EXPORT

# text/org
**** A level 4 headline  :example:


# text/plain
: <__main__.Heading at 0x113e49a90>
:END:


Now you can probably see the possibilities for building up documents with Python code that can be converted to org-mode, html, etc...

*** More complex display with _ipython_display_

This example is also from http://nbviewer.jupyter.org/github/ipython/ipython/blob/6.x/examples/IPython%20Kernel/Custom%20Display%20Logic.ipynb#More-complex-display-with-_ipython_display_, and shows how to override the IPython output all together.

#+BEGIN_SRC ipython :display
import json
import uuid
from IPython.display import display_javascript, display_html, display

class FlotPlot(object):
    def __init__(self, x, y):
        self.x = x
        self.y = y
        self.uuid = str(uuid.uuid4())

    def _ipython_display_(self):
        json_data = json.dumps(list(zip(self.x, self.y)))
        display_html('<div id="{}" style="height: 300px; width:80%;"></div>'.format(self.uuid),
            raw=True
        )
        display_javascript("""
        require(["//cdnjs.cloudflare.com/ajax/libs/flot/0.8.2/jquery.flot.min.js"], function() {
          var line = JSON.parse("%s");
          console.log(line);
          $.plot("#%s", [line]);
        });
        """ % (json_data, self.uuid), raw=True)

x = np.linspace(0,10)
y = np.sin(x)
FlotPlot(x, np.sin(x))
#+END_SRC

#+RESULTS:
:RESULTS:
# Out[18]:
#+BEGIN_EXPORT html
<div id="602c25be-b0ce-4a00-836c-1332b50f5e65" style="height: 300px; width:80%;"></div>
#+END_EXPORT

# application/javascript
#+BEGIN_SRC javascript

        require(["//cdnjs.cloudflare.com/ajax/libs/flot/0.8.2/jquery.flot.min.js"], function() {
          var line = JSON.parse("[[0.0, 0.0], [0.20408163265306123, 0.20266793654820095], [0.40816326530612246, 0.39692414892492234], [0.6122448979591837, 0.5747060412161791], [0.8163265306122449, 0.7286347834693503], [1.0204081632653061, 0.8523215697196184], [1.2244897959183674, 0.9406327851124867], [1.4285714285714286, 0.9899030763721239], [1.6326530612244898, 0.9980874821347183], [1.836734693877551, 0.9648463089837632], [2.0408163265306123, 0.8915592304110037], [2.2448979591836737, 0.7812680235262639], [2.4489795918367347, 0.6385503202266021], [2.6530612244897958, 0.469329612777201], [2.857142857142857, 0.28062939951435684], [3.0612244897959187, 0.0802816748428135], [3.2653061224489797, -0.12339813736217871], [3.4693877551020407, -0.3219563150726187], [3.673469387755102, -0.5071517094845144], [3.8775510204081636, -0.6712977935519321], [4.081632653061225, -0.8075816909683364], [4.285714285714286, -0.9103469443107828], [4.4897959183673475, -0.9753282860670456], [4.6938775510204085, -0.9998286683840896], [4.8979591836734695, -0.9828312039256306], [5.1020408163265305, -0.9250413717382029], [5.3061224489795915, -0.8288577363730427], [5.510204081632653, -0.6982723955653996], [5.714285714285714, -0.5387052883861563], [5.918367346938775, -0.35677924089893803], [6.122448979591837, -0.16004508604325057], [6.326530612244898, 0.04333173336868346], [6.530612244897959, 0.2449100710119793], [6.73469387755102, 0.4363234264718193], [6.938775510204081, 0.6096271964908323], [7.142857142857143, 0.7576284153927202], [7.346938775510204, 0.8741842988197335], [7.551020408163265, 0.9544571997387519], [7.755102040816327, 0.9951153947776636], [7.959183673469388, 0.9944713672636168], [8.16326530612245, 0.9525518475314604], [8.36734693877551, 0.8710967034823207], [8.571428571428571, 0.7534867274396376], [8.775510204081632, 0.6046033165061543], [8.979591836734695, 0.43062587038273736], [9.183673469387756, 0.23877531564403087], [9.387755102040817, 0.03701440148506237], [9.591836734693878, -0.1662827938487564], [9.795918367346939, -0.3626784288265488], [10.0, -0.5440211108893699]]");
          console.log(line);
          $.plot("#602c25be-b0ce-4a00-836c-1332b50f5e65", [line]);
        });

#+END_SRC
:END:

*** Pandas in org-mode

Just for fun, here is a way to get Pandas dataframes to be displayed as org-mode tables using tabulate (https://pypi.python.org/pypi/tabulate). This is adapted from https://github.com/gregsexton/ob-ipython. tabulate has a built-in org formatter, so no reason to reinvent that!

#+BEGIN_SRC ipython :display text/org
import IPython
import tabulate

class OrgFormatter(IPython.core.formatters.BaseFormatter):
    format_type = IPython.core.formatters.Unicode('text/org')
    print_method = IPython.core.formatters.ObjectName('_repr_org_')

def pd_dataframe_to_org(df):
    return tabulate.tabulate(df, headers='keys', tablefmt='orgtbl', showindex='always')

ip = get_ipython()
ip.display_formatter.formatters['text/org'] = OrgFormatter()

f = ip.display_formatter.formatters['text/org']
f.for_type_by_name('pandas.core.frame', 'DataFrame', pd_dataframe_to_org)

import pandas as pd
df = pd.DataFrame([1, 2], columns=['widecolumn'])
df.index.name = 'indexname'
df
#+END_SRC


#+RESULTS:
:RESULTS:
# Out[19]:
# text/org
| indexname | widecolumn |
|-----------+------------|
|         0 |          1 |
|         1 |          2 |
:END:

#+BEGIN_SRC ipython :display text/org
import numpy as np
df2 = pd.DataFrame(np.random.randint(low=0, high=10, size=(5, 5)),
                   columns=['a', 'b', 'c', 'd', 'e'])
df2
#+END_SRC

#+RESULTS:
:RESULTS:
# Out[20]:
# text/org
|   | a | b | c | d | e |
|---+---+---+---+---+---|
| 0 | 8 | 5 | 5 | 3 | 5 |
| 1 | 4 | 7 | 7 | 7 | 7 |
| 2 | 6 | 6 | 7 | 1 | 5 |
| 3 | 9 | 1 | 9 | 8 | 5 |
| 4 | 9 | 2 | 9 | 5 | 3 |
:END:

** Other languages

Jupyter can run many [[https://github.com/jupyter/jupyter/wiki/Jupyter-kernels][languages]] ranging from Fortran to shell. I like hylang, a lispy Python. Install the hylang Jupyter kernel like this:

#+BEGIN_SRC sh :results silent
pip install git+https://github.com/Calysto/calysto_hy.git --user
python -m calysto_hy install --user
#+END_SRC


Now we can use it in scimax. This is already pre-configured in scimax. For fun, we use hylang here.

#+BEGIN_SRC jupyter-hy
(import [tensorflow :as tf])

(setv a (tf.constant 3)
      b (tf.constant 2)
      c (tf.add a b))

(with [sess (tf.Session)] (print (.run sess c)))
#+END_SRC

#+RESULTS:
: # Out[1]:
: # output
: : 5

This kernel is a little quieter on exceptions than I would like, but still it could be useful if you want to play around with hylang and document your work.

** Remote kernels

According to a comment in [[https://github.com/jkitchin/scimax/issues/114#issuecomment-364891125][issue 114]] this finally works. I don't have a remote server to test it on, but I did test it locally. Here are the steps to follow, adapted from https://vxlabs.com/2017/11/30/run-code-on-remote-ipython-kernels-with-emacs-and-orgmode/.

Note: This [[https://github.com/jkitchin/scimax/issues/114#issuecomment-365219262][comment]] reports some flakiness with the method below, and suggests an alternative approach that they find more robust.

On the remote server, find out where your runtime directory is like this:

#+BEGIN_SRC sh
jupyter --runtime-dir
#+END_SRC

#+RESULTS:
: /run/user/497345/jupyter

Start a kernel on the remote server like this. It will create a json file that you will need to copy to your local machine jupyter runtime directory.

#+BEGIN_SRC sh
ipython kernel
#+END_SRC

You should see some text like this one.

#+BEGIN_EXAMPLE
NOTE: When using the `ipython kernel` entry point, Ctrl-C will not work.

To exit, you will have to explicitly quit this process, by either sending
"quit" from a client, or using Ctrl-\ in UNIX-like environments.

To read more about this, see https://github.com/ipython/ipython/issues/2049


To connect another client to this kernel, use:
    --existing kernel-16577.json
#+END_EXAMPLE

You can see the connection file is indeed in the runtime directory:

#+BEGIN_SRC sh
ls `jupyter --runtime-dir`
#+END_SRC

#+RESULTS:
| emacs-8f516355ee6cee60cbbb1e018eee2db1.json      |
| emacs-ba25f77e84b464e48b4a0c4bebd94bdb.json      |
| emacs-hy.json                                    |
| emacs-ipython.json                               |
| kernel-0b58a36f-ab14-476e-a74b-ca232074aa0a.json |
| kernel-16577.json                                |
| kernel-223460.json                               |
| kernel-223460-ssh.json                           |
| kernel-226309.json                               |
| kernel-226309-ssh.json                           |
| kernel-410a54a4-adb7-4c74-9c9f-7100c19b0dee.json |
| kernel-96418c43-ef0a-4b11-b13b-6c5bfbcd9cf6.json |
| nbserver-182457.json                             |
| nbserver-261088.json                             |
| notebook_cookie_secret                           |

On a real remote machine, you would have to copy this file to your local machine runtime directory. There is nothing too mysterious in this file, it just has some information about the IP address and ports used.

#+BEGIN_SRC sh
cat `jupyter --runtime-dir`/kernel-226309.json
#+END_SRC

#+RESULTS:
| {                |                                   |
| shell_port       | 40091,                            |
| iopub_port       | 36509,                            |
| stdin_port       | 37052,                            |
| control_port     | 41799,                            |
| hb_port          | 60629,                            |
| ip               | 127.0.0.1                         |
| key              | c7040996-146b42c3c0ef6eb234cc9707 |
| transport        | tcp                               |
| signature_scheme | hmac-sha256                       |
| kernel_name      |                                   |
| }                |                                   |

Now, on your local machine, connect to the remote kernel like this, obviously with your own username and hostname.

#+BEGIN_SRC sh
jupyter console --existing kernel-226309.json --ssh username@hostname
#+END_SRC

You should get some output like:

#+BEGIN_EXAMPLE
[ZMQTerminalIPythonApp] Forwarding connections to 127.0.0.1 via kitchin@kitchin.mtv.corp.google.com
[ZMQTerminalIPythonApp] To connect another client via this tunnel, use:
[ZMQTerminalIPythonApp] --existing kernel-16577-ssh.json
Jupyter console 5.2.0

Python 3.6.3 |Anaconda, Inc.| (default, Oct 13 2017, 12:02:49)
Type 'copyright', 'credits' or 'license' for more information
IPython 6.1.0 -- An enhanced Interactive Python. Type '?' for help.
#+END_EXAMPLE

The critical text to note here is =--existing kernel-16577-ssh.json=. You need to specify that kernel file (note the -ssh in it) as the :session in the header of the src block.

The command above  opens a local Ipython terminal. In that terminal, I typed a = 7.

Then, you specify the kernel connection file as the :session argument in an ipython block.

#+BEGIN_SRC ipython :session kernel-16577-ssh.json
print(a)

b = 6
#+END_SRC

#+RESULTS:
:RESULTS:
# Out[2]:
# output
: 7
:END:

You can see from  the output that we successfully connected to the kernel and that indeed a=7. Furthermore, in the block above we assigned b=6, and in the terminal I can type "b" and see that it is equal to 6.

If you have a lot of blocks in your buffer, you can use a file property like this to specify the header for every block in the buffer. See [[id:74f0669a-6322-4511-8b6f-fbeea6bd7821][Multiple sessions in one org file]] for an example of using heading properties instead.

#+BEGIN_EXAMPLE
,#+PROPERTY: header-args:ipython :session kernel-16577-ssh.json
<<<<<<< HEAD
#+END_EXAMPLE
=======
#+END_EXAMPLE

** Multiple sessions in one org file
   :PROPERTIES:
   :ID:       74f0669a-6322-4511-8b6f-fbeea6bd7821
   :END:

 See this [[https://github.com/jkitchin/scimax/issues/114#issuecomment-365317473][comment]] for an example of multiple remote sessions. Here we use a properties drawer in two different headlines to have different sessions open in the same org file. Of course, you can manually define the :session in src blocks, but using a header like this:

 #+BEGIN_EXAMPLE
   :PROPERTIES:
   :header-args:ipython: :session session-1
   :END:
 #+END_EXAMPLE

 means that you don't have to type that on every block. That is helpful, since if you forget the block will use the default buffer kernel. This shows I am currently running four kernels.

 #+BEGIN_SRC emacs-lisp
(ob-ipython--get-kernel-processes)
 #+END_SRC

 #+RESULTS:
 : ((session-2 . kernel-session-2) (session-1 . kernel-session-1) (8f516355ee6cee60cbbb1e018eee2db1 . kernel-8f516355ee6cee60cbbb1e018eee2db1) (ipython . kernel-ipython))

*** Session 1
    :PROPERTIES:
    :header-args:ipython: :session session-1
    :END:

 Every block under this header will use the kernel associated with session-1. Here we just look at what ports are being used.

  #+BEGIN_SRC ipython
%connect_info
  #+END_SRC

  #+RESULTS:
  :RESULTS:
  # Out[1]:
  # output
  : {
  :   "shell_port": 53176,
  :   "iopub_port": 53177,
  :   "stdin_port": 53178,
  :   "control_port": 53179,
  :   "hb_port": 53180,
  :   "ip": "127.0.0.1",
  :   "key": "9ca2bee6-d376cb996e2e9daa86d0bb56",
  :   "transport": "tcp",
  :   "signature_scheme": "hmac-sha256",
  :   "kernel_name": ""
  : }
  : Paste the above JSON into a file, and connect with:
  :     $> jupyter <app> --existing <file>
  : or, if you are local, you can connect with just:
  :     $> jupyter <app> --existing emacs-session-1.json
  : or even just:
  :     $> jupyter <app> --existing
  : if this is the most recent Jupyter kernel you have started.
  :END:

*** Session 2
    :PROPERTIES:
    :header-args:ipython: :session session-2
    :END:

 Every block in this heading will use the kernel associated with session-2. You can see here it uses different ports than session-1 does. They are both running at the same time though.

  #+BEGIN_SRC ipython :restart
%connect_info
  #+END_SRC

  #+RESULTS:
  :RESULTS:
  # Out[1]:
  # output
  : {
  :   "shell_port": 53250,
  :   "iopub_port": 53251,
  :   "stdin_port": 53252,
  :   "control_port": 53367,
  :   "hb_port": 53254,
  :   "ip": "127.0.0.1",
  :   "key": "69967886-eb9ef7c6584aafbfd8ca5ffc",
  :   "transport": "tcp",
  :   "signature_scheme": "hmac-sha256",
  :   "kernel_name": ""
  : }
  : Paste the above JSON into a file, and connect with:
  :     $> jupyter <app> --existing <file>
  : or, if you are local, you can connect with just:
  :     $> jupyter <app> --existing emacs-session-2.json
  : or even just:
  :     $> jupyter <app> --existing
  : if this is the most recent Jupyter kernel you have started.
  :END:
>>>>>>> 0d1ad713
<|MERGE_RESOLUTION|>--- conflicted
+++ resolved
@@ -1128,9 +1128,6 @@
 
 #+BEGIN_EXAMPLE
 ,#+PROPERTY: header-args:ipython :session kernel-16577-ssh.json
-<<<<<<< HEAD
-#+END_EXAMPLE
-=======
 #+END_EXAMPLE
 
 ** Multiple sessions in one org file
@@ -1225,5 +1222,4 @@
   : or even just:
   :     $> jupyter <app> --existing
   : if this is the most recent Jupyter kernel you have started.
-  :END:
->>>>>>> 0d1ad713
+  :END: