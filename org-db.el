--- conflicted
+++ resolved
@@ -706,13 +706,8 @@
       ;; Check we are looking at the right place
       (unless (and (looking-at org-heading-regexp)
 		   (string= (plist-get candidate :email) (org-entry-get (point) "EMAIL")))
-<<<<<<< HEAD
-	(error "It does not appear we are looking at the right place:\n%s"))
-      (org-id-get-create)
-=======
-	(error "It does not appear we are looking at the right place:\n%s" (plist-get candidate :filename)))
-
->>>>>>> 6af119a4
+	(error "It does not appear we are looking at the right place here:\n%s" (plist-get candidate :filename)))
+
       (setq link (format
 		  "[[contact:%s][%s]]"
 		  (org-entry-get (point) "EMAIL")
@@ -1029,25 +1024,10 @@
     (ivy-read "#hashtag: " candidates :initial-input tip
 	      :action
 	      '(1
-<<<<<<< HEAD
 		("o" org-db-hashtags--open "Open file at hashtag")
 		("i" org-db-hashtags--insert "Insert hashtag at point.")
 		("O" org-db-hashtags--other-files "Other files with hashtag")
 		("D" org-db-hashtags--delete "Delete this hashtag")))))
-=======
-		("o" (lambda (candidate)
-		       (find-file (third candidate))
-		       (goto-char (cl-second candidate))
-		       (show-entry))
-		 "Open file at hashtag")
-		("i" (lambda (candidate)
-		       (insert (format "#%s" (fourth candidate))))
-		 "Insert hashtag at point.")
-		("D" (lambda (candidate)
-		       (let* ((hashtag (fourth candidate)))
-			 (org-db-delete-hashtag hashtag)))
-		 "Delete this hashtag")))))
->>>>>>> 6af119a4
 
 
 
